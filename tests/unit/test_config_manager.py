--- conflicted
+++ resolved
@@ -216,11 +216,7 @@
     config_manager = ConfigManager("otelcol/0", "", "")
     initial_cfg = copy.copy(config_manager.config._config)
 
-<<<<<<< HEAD
-    # WHEN a debug exporters are added to the config
-=======
     # WHEN debug exporters are added to the config
->>>>>>> eece95cd
     config_manager.add_debug_exporters(**enabled_pipelines)
 
     # THEN the config remains unchanged if no pipelines are enabled
