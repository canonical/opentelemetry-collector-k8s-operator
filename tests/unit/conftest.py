from pathlib import Path
from unittest.mock import MagicMock, patch
from shutil import copytree
import pytest
from ops.testing import Container, Context, Exec
from ops import ActiveStatus
from dataclasses import dataclass


from charm import OpenTelemetryCollectorK8sCharm

CHARM_ROOT = Path(__file__).parent.parent.parent


@pytest.fixture
def ctx(tmp_path):
    src_dirs = ["grafana_dashboards", "loki_alert_rules", "prometheus_alert_rules"]
    # Create a virtual charm_root so Scenario respects the `src_dirs`
    # Related to https://github.com/canonical/operator/issues/1673
    for src_dir in src_dirs:
        source_path = CHARM_ROOT / "src" / src_dir
        target_path = tmp_path / "src" / src_dir
        copytree(source_path, target_path, dirs_exist_ok=True)
    yield Context(OpenTelemetryCollectorK8sCharm, charm_root=tmp_path)


@pytest.fixture(scope="function")
def otelcol_container(execs):
    return [
        Container(
            name="otelcol",
            can_connect=True,
            execs=execs,
        )
    ]


@pytest.fixture(autouse=True)
def k8s_resource_multipatch():
    with patch.multiple(
        "charms.observability_libs.v0.kubernetes_compute_resources_patch.KubernetesComputeResourcesPatch",
        _namespace="test-namespace",
        _patch=lambda *_a, **_kw: True,
        is_ready=lambda *_a, **_kw: True,
        get_status=lambda _: ActiveStatus(),
    ):
        with patch("lightkube.core.client.GenericSyncClient", new=MagicMock()):
            yield


@pytest.fixture
def execs():
    yield {
        Exec(["update-ca-certificates", "--fresh"], return_code=0, stdout=""),
        Exec(["/usr/bin/otelcol", "--version"], return_code=0, stdout="0.0.0"),
    }


@pytest.fixture
def server_cert():
    return "mocked_server_certificate"


@pytest.fixture
def ca_cert():
    return "mocked_ca_certificate"


@pytest.fixture
def private_key():
    return "mocked_private_key"


@dataclass
class Certificate:
    raw: str


class MockCertificate:
    def __init__(self, server_cert, ca_cert):
        self.certificate = Certificate(server_cert)
        self.ca = Certificate(ca_cert)
        # TODO: remove this comment certificates.certificate.raw, certificates.ca.raw


@pytest.fixture
<<<<<<< HEAD
def cert_obj(cert):
    return MockCertificate(cert)


@pytest.fixture
def sample_ca_cert():
    """Sample CA certificate content for testing (real cert format)."""
    from textwrap import dedent
    return dedent("""\
        -----BEGIN CERTIFICATE-----
        MIIDXTCCAkWgAwIBAgIJAJC1HiIAZAiIMA0GCSqGSIb3DQEBBQUAMEUxCzAJBgNV
        BAYTAkFVMRMwEQYDVQQIDApTb21lLVN0YXRlMSEwHwYDVQQKDBhJbnRlcm5ldCBX
        aWRnaXRzIFB0eUzMkQwHhcNMTMwOTEyMjE1MjAyWhcNMTQwOTEyMjE1MjAyWjBF
        MQswCQYDVQQGEwJBVTETMBEGA1UECAwKU29tZS1TdGF0ZTEhMB8GA1UECgwYSW50
        ZXJuZXQgV2lkZ2l0cyBQdHkgTHRkMIIBIjANBgkqhkiG9w0BAQEFAAOCAQ8AMIIB
        CgKCAQEAwxKxPqB/NBOOfJUA9t4gCjGcNnHvEjQc8g8MJp8qN3lqf8d4d8d4d8d4
        d8d4d8d4d8d4d8d4d8d4d8d4d8d4d8d4d8d8d4d8d4d8d4d8d4d8d4d8d4d8d4d8d4d8d4d8d4d
        -----END CERTIFICATE-----""").strip()


@pytest.fixture
def second_ca_cert():
    """Second sample CA certificate for testing multiple certificates."""
    from textwrap import dedent
    return dedent("""\
        -----BEGIN CERTIFICATE-----
        MIIDXjCCAkYCCQCCKpT1rYK7pzANBgkqhkiG9w0BAQFADCBiDELMAkGA1UEBhMC
        -----END CERTIFICATE-----""").strip()


@pytest.fixture
def mock_container():
    """Create a mock container for testing."""
    container = MagicMock()
    container.can_connect.return_value = True
    container.exec.return_value.wait.return_value = None
    container.make_dir = MagicMock()
    # By default, directory exists to avoid mkdir calls in unrelated tests
    # Certificate tests will override this as needed
    container.exists.return_value = True
    return container


@pytest.fixture
def disconnected_container():
    """Create a mock container that cannot connect."""
    container = MagicMock()
    container.can_connect.return_value = False
    container.exec.return_value.wait.return_value = None
    return container


@pytest.fixture
def config_manager():
    """Create a ConfigManager instance for testing."""
    from config_manager import ConfigManager
    return ConfigManager(
        unit_name="test/0",
        global_scrape_interval="15s",
        global_scrape_timeout="",
        insecure_skip_verify=True,
    )
=======
def cert_obj(server_cert, ca_cert):
    return MockCertificate(server_cert, ca_cert)
>>>>>>> 61ec4956
<|MERGE_RESOLUTION|>--- conflicted
+++ resolved
@@ -84,7 +84,6 @@
 
 
 @pytest.fixture
-<<<<<<< HEAD
 def cert_obj(cert):
     return MockCertificate(cert)
 
@@ -147,7 +146,6 @@
         global_scrape_timeout="",
         insecure_skip_verify=True,
     )
-=======
+
 def cert_obj(server_cert, ca_cert):
-    return MockCertificate(server_cert, ca_cert)
->>>>>>> 61ec4956
+    return MockCertificate(server_cert, ca_cert)