# Copyright 2025 Canonical Ltd.
# See LICENSE file for licensing details.

"""Feature: Opentelemetry-collector config builder."""

import pytest
import yaml
from src.config import Config


@pytest.mark.parametrize("pipelines", ([], ["logs", "metrics", "traces"]))
@pytest.mark.parametrize("pipeline_component", ("receiver", "exporter", "connector", "processor"))
def test_add_pipeline_component(pipelines, pipeline_component):
    """All pipeline components (receiver, exporter, connector, processor) behave the same.

    Pipeline names can follow the type[/name] format, valid for e.g. logs, metrics, traces, logs/2, ...

    https://opentelemetry.io/docs/collector/configuration/#basics
    """
    method_name = f"add_{pipeline_component}"
    category = f"{pipeline_component}s"
    # GIVEN an empty config
    cfg = Config()
    # WHEN adding a pipeline component with a nested config
    sample_config = {"a": {"b": "c"}}
    callable_method = getattr(cfg, method_name)  # Dynamically get the add_* method from Config
    callable_method("foo", sample_config, pipelines)  # Execute the add_* method
    # THEN the nested config is added to the config
    assert "foo" in cfg._config[category]
    assert sample_config == cfg._config[category]["foo"]
    # AND the pipeline is not added if none were specified
    if not pipelines:
        assert not cfg._config["service"]["pipelines"]
    # AND the pipelines are added to the service::pipelines config if specified
    for pipeline in pipelines:
        assert "foo" in cfg._config["service"]["pipelines"][pipeline][category]


@pytest.mark.parametrize("pipelines", ([], ["logs", "metrics", "traces"]))
@pytest.mark.parametrize("pipeline_component", ("receiver", "exporter", "connector", "processor"))
def test_add_to_pipeline(pipelines, pipeline_component):
    """All pipeline components (receiver, exporter, connector, processor) behave the same.

    https://opentelemetry.io/docs/collector/configuration/#basics
    """
    category = f"{pipeline_component}s"
    # GIVEN an empty config
    cfg = Config()
    # WHEN adding a pipeline component
    cfg._add_to_pipeline("foo", category, pipelines)
    # THEN the pipeline component is added to the pipeline config
    if not pipelines:
        assert not cfg._config["service"]["pipelines"]
    for pipeline in pipelines:
        assert "foo" in cfg._config["service"]["pipelines"][pipeline][category]


def test_add_extension():
    # GIVEN an empty config
    cfg = Config()
    # WHEN adding a pipeline with a config
    sample_config = {"a": {"b": "c"}}
    cfg.add_extension("foo", sample_config)
    # THEN the extension is added to the top-level extensions config
    assert sample_config == cfg._config["extensions"]["foo"]
    # AND the extension is added to the service::extensions config
    assert "foo" in cfg._config["service"]["extensions"]


def test_add_telemetry():
    # GIVEN an empty config
    cfg = Config()
    # WHEN adding a pipeline with a config
    sample_config = [{"a": {"b": "c"}}]
    cfg.add_telemetry("logs", {"level": "INFO"})
    cfg.add_telemetry("metrics", {"level": "normal"})
    cfg.add_telemetry("metrics", {"some_config": sample_config})
    # THEN the respective telemetry sections are added to the service::telemetry config
    assert ["logs", "metrics"] == list(cfg._config["service"]["telemetry"].keys())
    # AND the telemetry is added to the service::telemetry config
    assert cfg._config["service"]["telemetry"]["metrics"] == {"some_config": sample_config}
    assert cfg._config["service"]["telemetry"]["logs"] == {"level": "INFO"}


<<<<<<< HEAD
def test_default_rendered_config_is_valid():
=======
def test_add_prometheus_scrape():
    # GIVEN an empty config
    cfg = Config()
    # WHEN attempting to add scrape jobs without incoming metrics
    cfg.add_prometheus_scrape([{"foo": "bar"}], incoming_metrics=False)
    # THEN the prometheus receiver config is not added (or updated if existing config)
    with pytest.raises(KeyError):
        cfg._config["receivers"]["prometheus"]

    # WHEN a scrape job is added to the config
    first_job = [
        {
            "metrics_path": "/metrics",
            "static_configs": [{"targets": ["*:9001"]}],
            "job_name": "first_job",
            "scrape_interval": "15s",
        }
    ]
    expected_prom_recv_cfg = {
        "config": {
            "scrape_configs": [
                {
                    "metrics_path": "/metrics",
                    "static_configs": [{"targets": ["*:9001"]}],
                    "job_name": "first_job",
                    "scrape_interval": "15s",
                },
            ]
        }
    }
    cfg.add_prometheus_scrape(first_job, True)
    # THEN it exists in the prometheus receiver config
    assert cfg._config["receivers"]["prometheus"] == expected_prom_recv_cfg

    # WHEN more scrape jobs are added to the config
    more_jobs = [
        {
            "metrics_path": "/metrics",
            "job_name": "second_job",
        },
        {
            "metrics_path": "/metrics",
            "job_name": "third_job",
        },
    ]
    cfg.add_prometheus_scrape(more_jobs, True)
    # THEN the original scrape job wasn't overwritten and the newly added scrape jobs were added
    job_names = [
        job["job_name"]
        for job in cfg._config["receivers"]["prometheus"]["config"]["scrape_configs"]
    ]
    assert job_names == ["first_job", "second_job", "third_job"]


def test_rendered_default_is_valid():
>>>>>>> 606e4a49
    # GIVEN a default config
    # WHEN the config is rendered
    cfg = yaml.safe_load(Config.default_config().yaml)
    # THEN a debug exporter is added for each pipeline missing one
    pipelines = [cfg["service"]["pipelines"][p] for p in cfg["service"]["pipelines"]]
    pairs = [(len(p["receivers"]) > 0, len(p["exporters"]) > 0) for p in pipelines]
    # AND each pipeline has at least one receiver-exporter pair
    assert all(all(condition for condition in pair) for pair in pairs)<|MERGE_RESOLUTION|>--- conflicted
+++ resolved
@@ -82,9 +82,6 @@
     assert cfg._config["service"]["telemetry"]["logs"] == {"level": "INFO"}
 
 
-<<<<<<< HEAD
-def test_default_rendered_config_is_valid():
-=======
 def test_add_prometheus_scrape():
     # GIVEN an empty config
     cfg = Config()
@@ -140,7 +137,6 @@
 
 
 def test_rendered_default_is_valid():
->>>>>>> 606e4a49
     # GIVEN a default config
     # WHEN the config is rendered
     cfg = yaml.safe_load(Config.default_config().yaml)
