--- conflicted
+++ resolved
@@ -16,16 +16,10 @@
 
 
 PORTS = SimpleNamespace(
-<<<<<<< HEAD
+    LOKI_HTTP=3500,
     OTLP_HTTP=4318,
     METRICS=8888,
     HEALTH=13133,
-    LOKI_HTTP=3500,
-=======
-    OTLP_GRPC=4317,
-    METRICS=8888,
-    HEALTH=13133,
->>>>>>> e485c43a
 )
 
 
@@ -68,19 +62,11 @@
             cls()
             .add_receiver(
                 "otlp",
-<<<<<<< HEAD
                 {"protocols": {"http": {"endpoint": f"0.0.0.0:{PORTS.OTLP_HTTP}"}}},
                 pipelines=["metrics", "logs"],
             )
             .add_exporter(
                 "otlp", {"endpoint": f"otelcol:{PORTS.OTLP_HTTP}"}, pipelines=["metrics", "logs"]  # TODO does we need to replace otelcol with a hostname or IP?
-=======
-                {"protocols": {"grpc": {"endpoint": f"0.0.0.0:{PORTS.OTLP_GRPC}"}}},
-                pipelines=["metrics"],
-            )
-            .add_exporter(
-                "otlp", {"endpoint": f"otelcol:{PORTS.OTLP_GRPC}"}, pipelines=["metrics"]
->>>>>>> e485c43a
             )
             .add_extension("health_check", {"endpoint": f"0.0.0.0:{PORTS.HEALTH}"})
             .add_telemetry("metrics", "level", "normal")
