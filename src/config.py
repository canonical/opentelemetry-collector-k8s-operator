--- conflicted
+++ resolved
@@ -2,19 +2,23 @@
 
 import yaml
 from typing import Any, Dict, List
+import copy
+
+
+DEFAULT_CONFIG = {
+    "extensions": {},
+    "receivers": {},
+    "exporters": {},
+    "connectors": {},
+    "processors": {},
+    "service": {"extensions": [], "pipelines": {}},
+}
 
 
 class ConfigManager:
     """Configuration manager for OpenTelemetry Collector."""
 
-    _config = {
-        "extensions": {},
-        "receivers": {},
-        "exporters": {},
-        "connectors": {},
-        "processors": {},
-        "service": {"extensions": [], "pipelines": {}},
-    }
+    _config = copy.deepcopy(DEFAULT_CONFIG)
 
     @property
     def yaml(self) -> str:
@@ -35,7 +39,6 @@
                     }
                 },
             )
-            .add_receiver("opencensus", {"endpoint": "0.0.0.0:55678"})
             .add_receiver(
                 "prometheus",
                 {
@@ -44,30 +47,23 @@
                             {
                                 "job_name": "otel-collector",
                                 "scrape_interval": "1m",
-                                "static_configs": [{"targets": ["0.0.0.0:8888"]}],
+                                "static_configs": [
+                                    {"targets": ["0.0.0.0:8888"]}
+                                ],  # TODO This works but is missing the static_configs for labels (create an issue for this)
                             }
                         ]
                     }
                 },
             )
-            .add_receiver(
-                "jaeger",
-                {
-                    "protocols": {
-                        "grpc": {"endpoint": "0.0.0.0:14250"},
-                        "thrift_binary": {"endpoint": "0.0.0.0:6832"},
-                        "thrift_compact": {"endpoint": "0.0.0.0:6831"},
-                        "thrift_http": {"endpoint": "0.0.0.0:14268"},
-                    }
-                },
-            )
-            .add_receiver("zipkin", {"endpoint": "0.0.0.0:9411"})
             .add_processor("batch", {})
             .add_exporter("debug", {"verbosity": "detailed"})
+            .add_extension("health_check", {"endpoint": "0.0.0.0:13133"})
+            .add_extension("pprof", {"endpoint": "0.0.0.0:1777"})
+            .add_extension("zpages", {"endpoint": "0.0.0.0:55679"})
             .add_pipeline(
                 "metrics",
                 {
-                    "receivers": ["otlp", "opencensus"],
+                    "receivers": ["otlp", "prometheus"],
                     "processors": ["batch"],
                     "exporters": ["debug"],
                 },
@@ -80,22 +76,9 @@
                     "exporters": ["debug"],
                 },
             )
-            .add_pipeline(
-                "traces",
-                {
-                    "receivers": ["otlp", "opencensus", "jaeger", "zipkin"],
-                    "processors": ["batch"],
-                    "exporters": ["debug"],
-                },
-            )
-            .add_extension("health_check", {"endpoint": "0.0.0.0:13133"})
-            .add_extension("pprof", {"endpoint": "0.0.0.0:1777"})
-            .add_extension("zpages", {"endpoint": "0.0.0.0:55679"})
         )
 
-    def add_receiver(
-        self, name: str, receiver_config: Dict[str, Any], pipelines: List[str] = []
-    ) -> "ConfigManager":
+    def add_receiver(self, name: str, receiver_config: Dict[str, Any]) -> "ConfigManager":
         """Add a receiver to the config.
 
         Receivers are enabled by adding them to the appropriate pipelines within the service section.
@@ -103,19 +86,44 @@
         Args:
             name: a string representing the pre-defined receiver name.
             receiver_config: a (potentially nested) dict representing the config contents.
-            pipelines: a list of strings for which service pipelines (logs, metrics, traces) the receiver should be added to.
 
         Returns:
             ConfigManager since this is a builder method.
         """
         self._config["receivers"][name] = receiver_config
-        self._add_to_pipeline(name, "receivers", pipelines)
         return self
 
-<<<<<<< HEAD
-    def add_processor(
-        self, name: str, processor_config: Dict[str, Any], pipelines: List[str] = []
-    ):
+    def add_exporter(self, name: str, exporter_config: Dict[str, Any]):
+        """Add an exporter to the config.
+
+        Exporters are enabled by adding them to the appropriate pipelines within the service section.
+
+        Args:
+            name: a string representing the pre-defined exporter name.
+            exporter_config: a (potentially nested) dict representing the config contents.
+
+        Returns:
+            ConfigManager since this is a builder method.
+        """
+        self._config["exporters"][name] = exporter_config
+        return self
+
+    def add_connector(self, name: str, connector_config: Dict[str, Any]):
+        """Add a connector to the config.
+
+        Connectors are enabled by adding them to the appropriate pipelines within the service section.
+
+        Args:
+            name: a string representing the pre-defined connector name.
+            connector_config: a (potentially nested) dict representing the config contents.
+
+        Returns:
+            ConfigManager since this is a builder method.
+        """
+        self._config["connectors"][name] = connector_config
+        return self
+
+    def add_processor(self, name: str, processor_config: Dict[str, Any]):
         """Add a processor to the config.
 
         Processors are enabled by adding them to the appropriate pipelines within the service section.
@@ -123,88 +131,34 @@
         Args:
             name: a string representing the pre-defined processor name.
             processor_config: a (potentially nested) dict representing the config contents.
-            pipelines: a list of strings for which service pipelines (logs, metrics, traces) the processor should be added to.
 
         Returns:
             ConfigManager since this is a builder method.
         """
         self._config["processors"][name] = processor_config
-        self._add_to_pipeline(name, "processors", pipelines)
-        return self
-
-    def add_exporter(self, name: str, exporter_config: Dict[str, Any], pipelines: List[str] = []):
-        """Add an exporter to the config.
-
-        Exporters are enabled by adding them to the appropriate pipelines within the service section.
-
-        Args:
-            name: a string representing the pre-defined exporter name.
-            exporter_config: a (potentially nested) dict representing the config contents.
-            pipelines: a list of strings for which service pipelines (logs, metrics, traces) the exporter should be added to.
-
-=======
-    def add_exporter(self, name: str, exporter_config: Dict[str, Any], pipelines: List[str] = []):
-        """Add an exporter to the config.
-
-        Exporters are enabled by adding them to the appropriate pipelines within the service section.
-
-        Args:
-            name: a string representing the pre-defined exporter name.
-            exporter_config: a (potentially nested) dict representing the config contents.
-            pipelines: a list of strings for which service pipelines (logs, metrics, traces) the exporter should be added to.
-
->>>>>>> 3b586432
-        Returns:
-            ConfigManager since this is a builder method.
-        """
-        self._config["exporters"][name] = exporter_config
-        self._add_to_pipeline(name, "exporters", pipelines)
-        return self
-
-    def add_connector(
-        self, name: str, connector_config: Dict[str, Any], pipelines: List[str] = []
-    ):
-        """Add a connector to the config.
-
-        Connectors are enabled by adding them to the appropriate pipelines within the service section.
-
-        Args:
-            name: a string representing the pre-defined connector name.
-            connector_config: a (potentially nested) dict representing the config contents.
-            pipelines: a list of strings for which service pipelines (logs, metrics, traces) the connector should be added to.
-
-        Returns:
-            ConfigManager since this is a builder method.
-        """
-        self._config["connectors"][name] = connector_config
-        self._add_to_pipeline(name, "connectors", pipelines)
-<<<<<<< HEAD
-=======
-        return self
-
-    def add_processor(
-        self, name: str, processor_config: Dict[str, Any], pipelines: List[str] = []
-    ):
-        """Add a processor to the config.
-
-        Processors are enabled by adding them to the appropriate pipelines within the service section.
-
-        Args:
-            name: a string representing the pre-defined processor name.
-            processor_config: a (potentially nested) dict representing the config contents.
-            pipelines: a list of strings for which service pipelines (logs, metrics, traces) the processor should be added to.
-
-        Returns:
-            ConfigManager since this is a builder method.
-        """
-        self._config["processors"][name] = processor_config
-        self._add_to_pipeline(name, "processors", pipelines)
->>>>>>> 3b586432
         return self
 
     def add_pipeline(self, name: str, pipeline_config: Dict[str, Any]):
         """Add a pipeline to the config."""
         self._config["service"]["pipelines"][name] = pipeline_config
+        return self
+
+    def add_to_pipeline_component(self, name: str, pipelines: List[str], category: str):
+        """Add a pipeline component to the config."""
+        # Create the pipeline dict key chain if it doesn't exist
+        for pipeline in pipelines:
+            self._config["service"]["pipelines"].setdefault(
+                pipeline,
+                {
+                    "receivers": [],
+                    "exporters": [],
+                    "connectors": [],
+                    "processors": [],
+                },
+            )
+            # Add to pipeline if it doesn't exist in the list already
+            if name not in self._config["service"]["pipelines"][pipeline][category]:
+                self._config["service"]["pipelines"][pipeline][category].append(name)
         return self
 
     def add_extension(self, name: str, extension_config: Dict[str, Any]):
@@ -223,31 +177,11 @@
         ]
         return ports
 
-<<<<<<< HEAD
     def add_scrape_job(self, scrape_job: Dict):
         """Update the Prometheus receiver config."""
         # Create the scrape_configs key path if it does not exist
         self._config["receivers"].setdefault("prometheus", {}).setdefault("config", {}).setdefault(
             "scrape_configs", []
         )
-        # TODO Consider checking if already in scrape_configs before appending
         self._config["receivers"]["prometheus"]["config"]["scrape_configs"].append(scrape_job)
-        return self
-
-=======
->>>>>>> 3b586432
-    def _add_to_pipeline(self, name: str, category: str, pipelines: List[str]):
-        for pipeline in pipelines:
-            # Create the pipeline dict key chain if it doesn't exist
-            self._config["service"]["pipelines"].setdefault(
-                pipeline,
-                {
-                    "receivers": [],
-                    "exporters": [],
-                    "connectors": [],
-                    "processors": [],
-                },
-            )
-            # Add to pipeline if it doesn't exist in the list already
-            if name not in self._config["service"]["pipelines"][pipeline][category]:
-                self._config["service"]["pipelines"][pipeline][category].append(name)+        return self