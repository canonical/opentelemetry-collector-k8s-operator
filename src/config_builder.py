--- conflicted
+++ resolved
@@ -85,12 +85,6 @@
     configuration that can be consumed by the Collector.
     """
 
-<<<<<<< HEAD
-    def __init__(self,
-                 receiver_tls: bool = False,
-                 exporter_skip_verify: bool = False
-                 ):
-=======
     def __init__(
         self,
         global_scrape_interval: str,
@@ -98,7 +92,6 @@
         receiver_tls: bool = False,
         exporter_skip_verify: bool = False,
     ):
->>>>>>> 1de7c1c3
         """Generate an empty OpenTelemetry collector config.
 
         Args:
