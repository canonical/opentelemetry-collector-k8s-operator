#!/usr/bin/env python3
# Copyright 2025 Canonical Ltd.
# See LICENSE file for licensing details.
"""A Juju charm for OpenTelemetry Collector on Kubernetes."""

import json
import logging
import os
import shutil
from collections import namedtuple
from pathlib import Path
from typing import Any, Dict, List, Optional, cast
from constants import RECV_CA_CERT_FOLDER_PATH, CONFIG_PATH
import yaml
from charms.grafana_k8s.v0.grafana_dashboard import GrafanaDashboardProvider
from charms.loki_k8s.v1.loki_push_api import LokiPushApiConsumer, LokiPushApiProvider
from charms.prometheus_k8s.v0.prometheus_scrape import (
    MetricsEndpointConsumer,
)
from charms.prometheus_k8s.v1.prometheus_remote_write import (
    PrometheusRemoteWriteConsumer,
)
<<<<<<< HEAD
from charms.certificate_transfer_interface.v1.certificate_transfer import CertificateTransferRequires
from cosl import JujuTopology, LZMABase64
=======
from charms.certificate_transfer_interface.v1.certificate_transfer import (
    CertificateTransferRequires,
)
from charms.grafana_cloud_integrator.v0.cloud_config_requirer import (
    Credentials,
    GrafanaCloudConfigRequirer,
)
from cosl import JujuTopology
>>>>>>> 661db8d7
from ops import CharmBase, main, Container
from ops.model import ActiveStatus, MaintenanceStatus, Relation
from ops.pebble import Layer

from config import PORTS, Config, sha256

logger = logging.getLogger(__name__)
PathMapping = namedtuple("PathMapping", ["src", "dest"])


def _aggregate_alerts(rules: Dict, rule_path_map: PathMapping, forward_alert_rules: bool):
    rules = rules if forward_alert_rules else {}
    if os.path.exists(rule_path_map.dest):
        shutil.rmtree(rule_path_map.dest)
    shutil.copytree(rule_path_map.src, rule_path_map.dest)
    for topology_identifier, rule in rules.items():
        rule_file = Path(rule_path_map.dest) / f"juju_{topology_identifier}.rules"
        rule_file.write_text(yaml.safe_dump(rule))
        logger.debug(f"updated alert rules file {rule_file.as_posix()}")


def get_dashboards(relations: List[Relation]) -> List[Dict[str, Any]]:
    """Returns a deduplicated list of all dashboards received by this otelcol."""
    aggregate = {}
    for rel in relations:
        dashboards = json.loads(rel.data[rel.app].get("dashboards", "{}"))  # type: ignore
        if "templates" not in dashboards:
            continue
        for template in dashboards["templates"]:
            content = json.loads(
                LZMABase64.decompress(dashboards["templates"][template].get("content"))
            )
            entry = {
                "charm": dashboards["templates"][template].get("charm", "charm_name"),
                "relation_id": rel.id,
                "title": template,
                "content": content,
            }
            aggregate[template] = entry

    return list(aggregate.values())


def forward_dashboards(charm: CharmBase):
    """Instantiate the GrafanaDashboardProvider and update the dashboards in the relation databag.

    First, dashboards from relations (including those bundled with Otelcol) and save them to disk.
    Then, update the relation databag with these dashboards for Grafana.
    """
    charm_root = charm.charm_dir.absolute()
    dashboard_paths = PathMapping(
        src=charm_root.joinpath(*"src/grafana_dashboards".split("/")),
        dest=charm_root.joinpath(*"grafana_dashboards".split("/")),
    )
    if not os.path.isdir(dashboard_paths.dest):
        shutil.copytree(dashboard_paths.src, dashboard_paths.dest, dirs_exist_ok=True)

    # The leader copies dashboards from relations and save them to disk."""
    if not charm.unit.is_leader():
        return
    shutil.rmtree(dashboard_paths.dest)
    shutil.copytree(dashboard_paths.src, dashboard_paths.dest)
    for dash in get_dashboards(charm.model.relations["grafana-dashboards-consumer"]):
        # Build dashboard custom filename
        charm_name = dash.get("charm", "charm-name")
        rel_id = dash.get("relation_id", "rel_id")
        title = dash.get("title", "").replace(" ", "_").replace("/", "_").lower()
        filename = f"juju_{title}-{charm_name}-{rel_id}.json"
        with open(Path(dashboard_paths.dest, filename), mode="w", encoding="utf-8") as f:
            f.write(json.dumps(dash["content"]))
            logger.debug("updated dashboard file %s", f.name)

    # Scan the built-in dashboards and update relations with changes
    grafana_dashboards_provider = GrafanaDashboardProvider(
        charm,
        relation_name="grafana-dashboards-provider",
        dashboards_path=dashboard_paths.dest,
    )
    grafana_dashboards_provider.reload_dashboards()

    # TODO Do we need to implement dashboard status changed logic?
    #   This propagates Grafana's errors to the charm which provided the dashboard
    # grafana_dashboards_provider._reinitialize_dashboard_data(inject_dropdowns=False)


def receive_ca_certs(charm: CharmBase, container: Container) -> str:
    """Returns a 'pebble replan sentinel' (hash of all certs), for pebble to determine whether a replan is required."""
    # Obtain certs from relation data
    certificate_transfer = CertificateTransferRequires(charm, "receive-ca-cert")
    ca_certs = certificate_transfer.get_all_certificates()

    # Clean-up previously existing certs
    container.remove_path(RECV_CA_CERT_FOLDER_PATH, recursive=True)

    # Write current certs
    for i, cert in enumerate(ca_certs):
        container.push(RECV_CA_CERT_FOLDER_PATH + f"/{i}.crt", cert, make_dirs=True)

    # Refresh system certs
    container.exec(["update-ca-certificates", "--fresh"]).wait()

    # A hot-reload doesn't pick up new system certs - need to restart the service
    return sha256(yaml.safe_dump(ca_certs))


class OpenTelemetryCollectorK8sCharm(CharmBase):
    """Charm to run OpenTelemetry Collector on Kubernetes."""

    _container_name = "otelcol"
    _metrics_rules_src_path = "src/prometheus_alert_rules"
    _metrics_rules_dest_path = "prometheus_alert_rules"
    _loki_rules_src_path = "src/loki_alert_rules"
    _loki_rules_dest_path = "loki_alert_rules"

    def __init__(self, *args):
        super().__init__(*args)
        if not self.unit.get_container(self._container_name).can_connect():
            self.unit.status = MaintenanceStatus("Waiting for otelcol to start")
            return

        self.topology = JujuTopology.from_charm(self)
        self.otel_config = Config.default_config()

        self._reconcile()

    def _reconcile(self):
        """Recreate the world state for the charm."""
        container = self.unit.get_container(self._container_name)
        charm_root = self.charm_dir.absolute()
        forward_alert_rules = cast(bool, self.config["forward_alert_rules"])
        replan_sentinel: str = ""

        forward_dashboards(self)

        # Logs setup
        loki_rules_paths = PathMapping(
            src=charm_root.joinpath(*self._loki_rules_src_path.split("/")),
            dest=charm_root.joinpath(*self._loki_rules_dest_path.split("/")),
        )
        loki_provider = LokiPushApiProvider(
            self,
            relation_name="receive-loki-logs",
            port=PORTS.LOKI_HTTP,
        )
        loki_consumer = LokiPushApiConsumer(
            self,
            relation_name="send-loki-logs",
            alert_rules_path=loki_rules_paths.dest,
            forward_alert_rules=forward_alert_rules,
        )
        _aggregate_alerts(loki_provider.alerts, loki_rules_paths, forward_alert_rules)
        loki_consumer.reload_alerts()
        self._add_log_ingestion()
        self._add_log_forwarding(loki_consumer.loki_endpoints)

        # Metrics setup
        metrics_rules_paths = PathMapping(
            src=charm_root.joinpath(*self._metrics_rules_src_path.split("/")),
            dest=charm_root.joinpath(*self._metrics_rules_dest_path.split("/")),
        )
        # Receive alert rules and scrape jobs
        metrics_consumer = MetricsEndpointConsumer(self)
        _aggregate_alerts(metrics_consumer.alerts, metrics_rules_paths, forward_alert_rules)
        self._add_self_scrape()
        self.otel_config.add_prometheus_scrape(metrics_consumer.jobs(), self._incoming_metrics)
        # Forward alert rules and scrape jobs to Prometheus
        remote_write = PrometheusRemoteWriteConsumer(
            self, alert_rules_path=metrics_rules_paths.dest
        )
        remote_write.reload_alerts()
        self._add_remote_write(remote_write.endpoints)

        # Enable forwarding telemetry with GrafanaCloudIntegrator
        cloud_integrator = GrafanaCloudConfigRequirer(self, relation_name="cloud-config")
        # We're intentionally not getting the CA cert from Grafana Cloud Integrator;
        # we decided that we should only get certs from receive-ca-cert.
        self._add_cloud_integrator(
            credentials=cloud_integrator.credentials,
            prometheus_url=cloud_integrator.prometheus_url
            if cloud_integrator.prometheus_ready
            else None,
            loki_url=cloud_integrator.loki_url if cloud_integrator.loki_ready else None,
        )

        # TLS: receive-ca-cert
        replan_sentinel += receive_ca_certs(self, container)

        # Push the config and Push the config and deploy/update
        container.push(CONFIG_PATH, self.otel_config.yaml, make_dirs=True)
        replan_sentinel += self.otel_config.hash

        container.add_layer(
            self._container_name, self._pebble_layer(replan_sentinel), combine=True
        )
        container.replan()
        self.unit.set_ports(
            *self.otel_config.ports
        )  # TODO Conditionally open ports based on the otelcol config file rather than opening all ports
        self.unit.status = ActiveStatus()

    def _pebble_layer(self, sentinel: str) -> Layer:
        """Construct the Pebble layer information.

        Args:
            sentinel: A value indicative of a change that should prompt a replan.
        """
        layer = Layer(
            {
                "summary": "opentelemetry-collector-k8s layer",
                "description": "opentelemetry-collector-k8s layer",
                "services": {
                    "otelcol": {
                        "override": "replace",
                        "summary": "opentelemetry-collector-k8s service",
                        "command": f"/usr/bin/otelcol --config={CONFIG_PATH}",
                        "startup": "enabled",
                        "environment": {
                            "_config_hash": sentinel,  # Restarts the service via pebble replan
                            "https_proxy": os.environ.get("JUJU_CHARM_HTTPS_PROXY", ""),
                            "http_proxy": os.environ.get("JUJU_CHARM_HTTP_PROXY", ""),
                            "no_proxy": os.environ.get("JUJU_CHARM_NO_PROXY", ""),
                        },
                    }
                },
                "checks": self._pebble_checks,
            }
        )

        return layer

    @property
    def _pebble_checks(self) -> Dict[str, Any]:
        """Pebble checks to run in the charm."""
        checks = {
            "up": {
                "override": "replace",
                "level": "alive",
                "period": "30s",
                "http": {"url": f"http://localhost:{PORTS.HEALTH}/health"},  # TODO: TLS
            },
            "valid-config": {
                "override": "replace",
                "level": "alive",
                "exec": {"command": f"otelcol validate --config={CONFIG_PATH}"},
            },
        }
        return checks

    @property
    def _incoming_metrics(self) -> bool:
        return any(self.model.relations.get("metrics-endpoint", []))

    @property
    def _incoming_logs(self) -> bool:
        return any(self.model.relations.get("receive-loki-logs", []))

    @property
    def _outgoing_metrics(self) -> bool:
        return any(self.model.relations.get("send-remote-write", [])) or any(
            self.model.relations.get("cloud-config", [])
        )

    @property
    def _outgoing_logs(self) -> bool:
        return any(self.model.relations.get("send-loki-logs", [])) or any(
            self.model.relations.get("cloud-config", [])
        )

    def _add_self_scrape(self):
        """Configure self-monitoring scrape jobs."""
        # https://github.com/open-telemetry/opentelemetry-collector-contrib/tree/main/receiver/prometheusreceiver
        self.otel_config.add_receiver(
            "prometheus",
            {
                "config": {
                    "scrape_configs": [
                        {
                            # This job name is overwritten with "otelcol" when remote-writing
                            "job_name": f"juju_{self.topology.identifier}_self-monitoring",
                            "scrape_interval": "60s",
                            "static_configs": [
                                {
                                    "targets": [f"0.0.0.0:{PORTS.METRICS}"],
                                    "labels": {
                                        "instance": f"{self.topology.identifier}_{self.topology.unit}",
                                        "juju_charm": self.topology.charm_name,
                                        "juju_model": self.topology.model,
                                        "juju_model_uuid": self.topology.model_uuid,
                                        "juju_application": self.topology.application,
                                        "juju_unit": self.topology.unit,
                                    },
                                }
                            ],
                        }
                    ]
                }
            },
            pipelines=["metrics"],
        )

    def _add_remote_write(self, endpoints: List[Dict[str, str]]):
        """Configure forwarding alert rules to prometheus/mimir via remote-write."""
        # https://github.com/open-telemetry/opentelemetry-collector-contrib/tree/main/exporter/prometheusremotewriteexporter
        for idx, endpoint in enumerate(endpoints):
            self.otel_config.add_exporter(
                f"prometheusremotewrite/{idx}",
                {
                    "endpoint": endpoint["url"],
                    "tls": {"insecure": True},  # TODO TLS
                },
                pipelines=["metrics"],
            )

        # TODO Receive alert rules via remote write
        # https://github.com/open-telemetry/opentelemetry-collector-contrib/issues/37277

    def _add_log_ingestion(self):
        """Configure receiving logs, allowing Promtail instances to specify the Otelcol as their lokiAddress."""
        # https://github.com/open-telemetry/opentelemetry-collector-contrib/tree/main/receiver/lokireceiver

        # For now, the only incoming and outgoing log relations are loki push api,
        # so we don't need to mix and match between them yet.
        if self._incoming_logs:
            self.otel_config.add_receiver(
                "loki",
                {
                    "protocols": {
                        "http": {"endpoint": f"0.0.0.0:{PORTS.LOKI_HTTP}"},
                    },
                    "use_incoming_timestamp": True,
                },
                pipelines=["logs"],
            )

    def _add_log_forwarding(self, endpoints: List[dict]):
        """Configure sending logs to Loki via the Loki push API endpoint.

        The LogRecord format is controlled with the `loki.format` hint.

        The Loki exporter converts OTLP resource and log attributes into Loki labels, which are indexed.
        Configuring hints (e.g. `loki.attribute.labels`) specifies which attributes should be placed as labels.
        The hints are themselves attributes and will be ignored when exporting to Loki.
        """
        # https://github.com/open-telemetry/opentelemetry-collector-contrib/tree/v0.122.0/exporter/lokiexporter
        for idx, endpoint in enumerate(endpoints):
            self.otel_config.add_exporter(
                f"loki/{idx}",
                {
                    "endpoint": endpoint["url"],
                    "default_labels_enabled": {"exporter": False, "job": True},
                },
                pipelines=["logs"],
            )
        if self._outgoing_logs:
            self.otel_config.add_processor(
                "resource",
                {
                    "attributes": [
                        {
                            "action": "insert",
                            "key": "loki.format",
                            "value": "raw",  # logfmt, json, raw
                        },
                    ]
                },
                pipelines=["logs"],
            ).add_processor(
                "attributes",
                {
                    "actions": [
                        {
                            "action": "upsert",
                            "key": "loki.attribute.labels",
                            # These labels are set in `_scrape_configs` of the `v1.loki_push_api` lib
                            "value": "container, job, filename, juju_application, juju_charm, juju_model, juju_model_uuid, juju_unit",
                        },
                    ]
                },
                pipelines=["logs"],
            )

    def _add_cloud_integrator(
        self,
        credentials: Optional[Credentials],
        prometheus_url: Optional[str],
        loki_url: Optional[str],
    ):
        """Configure forwarding telemetry to the endpoints provided by a cloud-integrator charm."""
        exporter_auth_config = {}
        if credentials:
            self.otel_config.add_extension(
                "basicauth/cloud-integrator",
                {
                    "client_auth": {
                        "username": credentials.username,
                        "password": credentials.password,
                    }
                },
            )
            exporter_auth_config = {"auth": {"authenticator": "basicauth/cloud-integrator"}}
        if prometheus_url:
            self.otel_config.add_exporter(
                "prometheusremotewrite/cloud-integrator",
                {"endpoint": prometheus_url, **exporter_auth_config},
                pipelines=["metrics"],
            )
        if loki_url:
            self.otel_config.add_exporter(
                "loki/cloud-integrator",
                {
                    "endpoint": loki_url,
                    "default_labels_enabled": {"exporter": False, "job": True},
                    "headers": {"Content-Encoding": "snappy"},  # TODO: check if this is needed
                    **exporter_auth_config,
                },
                pipelines=["logs"],
            )


if __name__ == "__main__":
    main(OpenTelemetryCollectorK8sCharm)<|MERGE_RESOLUTION|>--- conflicted
+++ resolved
@@ -20,10 +20,6 @@
 from charms.prometheus_k8s.v1.prometheus_remote_write import (
     PrometheusRemoteWriteConsumer,
 )
-<<<<<<< HEAD
-from charms.certificate_transfer_interface.v1.certificate_transfer import CertificateTransferRequires
-from cosl import JujuTopology, LZMABase64
-=======
 from charms.certificate_transfer_interface.v1.certificate_transfer import (
     CertificateTransferRequires,
 )
@@ -31,8 +27,7 @@
     Credentials,
     GrafanaCloudConfigRequirer,
 )
-from cosl import JujuTopology
->>>>>>> 661db8d7
+from cosl import JujuTopology, LZMABase64
 from ops import CharmBase, main, Container
 from ops.model import ActiveStatus, MaintenanceStatus, Relation
 from ops.pebble import Layer
