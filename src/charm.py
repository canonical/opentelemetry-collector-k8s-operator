#!/usr/bin/env python3
# Copyright 2025 Canonical Ltd.
# See LICENSE file for licensing details.
"""A Juju charm for OpenTelemetry Collector on Kubernetes."""

import json
import logging
import os
import shutil
from collections import namedtuple
from pathlib import Path
from typing import Any, Dict, List, cast
from constants import RECV_CA_CERT_FOLDER_PATH, CONFIG_PATH
import yaml
from charms.grafana_k8s.v0.grafana_dashboard import GrafanaDashboardProvider
from charms.loki_k8s.v1.loki_push_api import LokiPushApiConsumer, LokiPushApiProvider
from charms.prometheus_k8s.v0.prometheus_scrape import (
    MetricsEndpointConsumer,
)
from charms.prometheus_k8s.v1.prometheus_remote_write import (
    PrometheusRemoteWriteConsumer,
)
<<<<<<< HEAD
from cosl import JujuTopology, LZMABase64
from ops import CharmBase, main
=======
from charms.certificate_transfer_interface.v1.certificate_transfer import CertificateTransferRequires
from cosl import JujuTopology
from ops import CharmBase, main, Container
>>>>>>> 34f90183
from ops.model import ActiveStatus, MaintenanceStatus
from ops.pebble import Layer

from config import PORTS, Config, sha256

logger = logging.getLogger(__name__)
PathMapping = namedtuple("PathMapping", ["src", "dest"])


def _aggregate_alerts(rules: Dict, rule_path_map: PathMapping, forward_alert_rules: bool):
    rules = rules if forward_alert_rules else {}
    if os.path.exists(rule_path_map.dest):
        shutil.rmtree(rule_path_map.dest)
    # TODO Why does scenario need this to find dirs
    rule_path_map.src.mkdir(parents=True, exist_ok=True)
    shutil.copytree(rule_path_map.src, rule_path_map.dest)
    for topology_identifier, rule in rules.items():
        rule_file = Path(rule_path_map.dest) / f"juju_{topology_identifier}.rules"
        rule_file.write_text(yaml.safe_dump(rule))
        logger.debug(f"updated alert rules file {rule_file.as_posix()}")


<<<<<<< HEAD
def dashboards(charm: CharmBase) -> list:
    """Returns an aggregate of all dashboards received by this otelcol."""
    aggregate = {}
    for rel in charm.model.relations["grafana-dashboards-consumer"]:
        dashboards = json.loads(rel.data[rel.app].get("dashboards", "{}"))  # type: ignore
        if "templates" not in dashboards:
            continue
        for template in dashboards["templates"]:
            content = json.loads(
                LZMABase64.decompress(dashboards["templates"][template].get("content"))
            )
            entry = {
                "charm": dashboards["templates"][template].get("charm", "charm_name"),
                "relation_id": rel.id,
                "title": template,
                "content": content,
            }
            aggregate[template] = entry

    return list(aggregate.values())


def forward_dashboards(charm: CharmBase):
    """Instantiate the GrafanaDashboardProvider and update the dashboards in the relation databag.

    First, dashboards from relations (including those bundled with Otelcol) and save them to disk.
    Then, update the relation databag with these dashboards for Grafana.
    """
    charm_root = charm.charm_dir.absolute()
    dashboard_paths = PathMapping(
        src=charm_root.joinpath(*"src/grafana_dashboards".split("/")),
        dest=charm_root.joinpath(*"grafana_dashboards".split("/")),
    )
    if not os.path.isdir(dashboard_paths.dest):
        shutil.copytree(dashboard_paths.src, dashboard_paths.dest, dirs_exist_ok=True)
    grafana_dashboards_provider = GrafanaDashboardProvider(
        charm,
        relation_name="grafana-dashboards-provider",
        dashboards_path=dashboard_paths.dest,
    )

    # Copy dashboards from relations and save them to disk."""
    if not charm.unit.is_leader():
        return
    shutil.rmtree(dashboard_paths.dest)
    shutil.copytree(dashboard_paths.src, dashboard_paths.dest)
    for dash in dashboards(charm):
        # Build dashboard custom filename
        charm = dash.get("charm", "charm-name")
        rel_id = dash.get("relation_id", "rel_id")
        title = dash.get("title").replace(" ", "_").replace("/", "_").lower()
        filename = f"juju_{title}-{charm}-{rel_id}.json"
        with open(Path(dashboard_paths.dest, filename), mode="w", encoding="utf-8") as f:
            f.write(json.dumps(dash["content"]))
            logger.debug("updated dashboard file %s", f.name)

    # Scan the built-in dashboards and update relations with changes
    # TODO Make this a public method like reload_alerts for logs and metrics
    grafana_dashboards_provider._update_all_dashboards_from_dir()

    # TODO Do we need to implement dashboard status changed logic?
    #   This propagates Grafana's errors to the charm which provided the dashboard
    # grafana_dashboards_provider._reinitialize_dashboard_data(inject_dropdowns=False)
=======
def receive_ca_certs(charm: CharmBase, container: Container) -> str:
    """Returns a 'pebble replan sentinel' (hash of all certs), for pebble to determine whether a replan is required."""
    # Obtain certs from relation data
    certificate_transfer = CertificateTransferRequires(charm, "receive-ca-cert")
    ca_certs = certificate_transfer.get_all_certificates()

    # Clean-up previously existing certs
    container.remove_path(RECV_CA_CERT_FOLDER_PATH, recursive=True)

    # Write current certs
    for i, cert in enumerate(ca_certs):
        container.push(RECV_CA_CERT_FOLDER_PATH + f"/{i}.crt", cert, make_dirs=True)

    # Refresh system certs
    container.exec(["update-ca-certificates", "--fresh"]).wait()

    # A hot-reload doesn't pick up new system certs - need to restart the service
    return sha256(yaml.safe_dump(ca_certs))
>>>>>>> 34f90183


class OpenTelemetryCollectorK8sCharm(CharmBase):
    """Charm to run OpenTelemetry Collector on Kubernetes."""

    _container_name = "otelcol"
    _metrics_rules_src_path = "src/prometheus_alert_rules"
    _metrics_rules_dest_path = "prometheus_alert_rules"
    _loki_rules_src_path = "src/loki_alert_rules"
    _loki_rules_dest_path = "loki_alert_rules"

    def __init__(self, *args):
        super().__init__(*args)
        if not self.unit.get_container(self._container_name).can_connect():
            self.unit.status = MaintenanceStatus("Waiting for otelcol to start")
            return

        self.topology = JujuTopology.from_charm(self)
        self.otel_config = Config.default_config()

        self._reconcile()

    def _reconcile(self):
        """Recreate the world state for the charm."""
        container = self.unit.get_container(self._container_name)
        charm_root = self.charm_dir.absolute()
        forward_alert_rules = cast(bool, self.config["forward_alert_rules"])

        forward_dashboards(self)

        # Logs setup
        loki_rules_paths = PathMapping(
            src=charm_root.joinpath(*self._loki_rules_src_path.split("/")),
            dest=charm_root.joinpath(*self._loki_rules_dest_path.split("/")),
        )
        loki_provider = LokiPushApiProvider(
            self,
            relation_name="receive-loki-logs",
            port=PORTS.LOKI_HTTP,
        )
        loki_consumer = LokiPushApiConsumer(
            self,
            relation_name="send-loki-logs",
            alert_rules_path=loki_rules_paths.dest,
            forward_alert_rules=forward_alert_rules,
        )
        _aggregate_alerts(loki_provider.alerts, loki_rules_paths, forward_alert_rules)
        loki_consumer.reload_alerts()
        self._add_log_ingestion()
        self._add_log_forwarding(loki_consumer.loki_endpoints)

        # Metrics setup
        metrics_rules_paths = PathMapping(
            src=charm_root.joinpath(*self._metrics_rules_src_path.split("/")),
            dest=charm_root.joinpath(*self._metrics_rules_dest_path.split("/")),
        )
        # Receive alert rules and scrape jobs
        metrics_consumer = MetricsEndpointConsumer(self)
        _aggregate_alerts(metrics_consumer.alerts, metrics_rules_paths, forward_alert_rules)
        self._add_self_scrape()
        self.otel_config.add_prometheus_scrape(metrics_consumer.jobs(), self._incoming_metrics)
        # Forward alert rules and scrape jobs to Prometheus
        remote_write = PrometheusRemoteWriteConsumer(
            self, alert_rules_path=metrics_rules_paths.dest
        )
        remote_write.reload_alerts()
        self._add_remote_write(remote_write.endpoints)

        # TLS: receive-ca-cert
        replan_manifest = receive_ca_certs(self, container)

        # Deploy/update
<<<<<<< HEAD
        container.push(self._config_path, self.otel_config.yaml, make_dirs=True)
        container.add_layer(self._container_name, self._pebble_layer, combine=True)
=======
        container.push(CONFIG_PATH, self.otel_config.yaml, make_dirs=True)
        replan_manifest += self.otel_config.hash

        container.add_layer(self._container_name, self._pebble_layer(replan_manifest), combine=True)
>>>>>>> 34f90183
        container.replan()
        self.unit.set_ports(
            *self.otel_config.ports
        )  # TODO Conditionally open ports based on the otelcol config file rather than opening all ports
        self.unit.status = ActiveStatus()

    def _pebble_layer(self, sentinel: str) -> Layer:
        """Construct the Pebble layer information.

        Args:
            sentinel: A value indicative of a change that should prompt a replan.
        """
        layer = Layer(
            {
                "summary": "opentelemetry-collector-k8s layer",
                "description": "opentelemetry-collector-k8s layer",
                "services": {
                    "otelcol": {
                        "override": "replace",
                        "summary": "opentelemetry-collector-k8s service",
                        "command": f"/usr/bin/otelcol --config={CONFIG_PATH}",
                        "startup": "enabled",
                        "environment": {
                            "_config_hash": sentinel,  # Restarts the service via pebble replan
                            "https_proxy": os.environ.get("JUJU_CHARM_HTTPS_PROXY", ""),
                            "http_proxy": os.environ.get("JUJU_CHARM_HTTP_PROXY", ""),
                            "no_proxy": os.environ.get("JUJU_CHARM_NO_PROXY", ""),
                        },
                    }
                },
                "checks": self._pebble_checks,
            }
        )

        return layer

    @property
    def _pebble_checks(self) -> Dict[str, Any]:
        """Pebble checks to run in the charm."""
        checks = {
            "up": {
                "override": "replace",
                "level": "alive",
                "period": "30s",
                "http": {"url": f"http://localhost:{PORTS.HEALTH}/health"},  # TODO: TLS
            },
            "valid-config": {
                "override": "replace",
                "level": "alive",
                "exec": {"command": f"otelcol validate --config={CONFIG_PATH}"},
            },
        }
        return checks

    @property
    def _incoming_metrics(self) -> bool:
        return any(self.model.relations.get("metrics-endpoint", []))

    @property
    def _incoming_logs(self) -> bool:
        return any(self.model.relations.get("receive-loki-logs", []))

    @property
    def _outgoing_metrics(self) -> bool:
        return any(self.model.relations.get("send-remote-write", []))

    @property
    def _outgoing_logs(self) -> bool:
        return any(self.model.relations.get("send-loki-logs", []))

    def _add_self_scrape(self):
        """Configure self-monitoring scrape jobs."""
        # https://github.com/open-telemetry/opentelemetry-collector-contrib/tree/main/receiver/prometheusreceiver
        self.otel_config.add_receiver(
            "prometheus",
            {
                "config": {
                    "scrape_configs": [
                        {
                            "job_name": self.topology.identifier,  # This job name is overwritten with "otelcol" when remote-writing
                            "scrape_interval": "60s",
                            "static_configs": [
                                {
                                    "targets": [f"0.0.0.0:{PORTS.METRICS}"],
                                    "labels": self.topology.alert_expression_dict,
                                }
                            ],
                        }
                    ]
                }
            },
            pipelines=["metrics"],
        )

    def _add_remote_write(self, endpoints: List[Dict[str, str]]):
        """Configure forwarding alert rules to prometheus/mimir via remote-write."""
        # https://github.com/open-telemetry/opentelemetry-collector-contrib/tree/main/exporter/prometheusremotewriteexporter
        for idx, endpoint in enumerate(endpoints):
            self.otel_config.add_exporter(
                f"prometheusremotewrite/{idx}",
                {
                    "endpoint": endpoint["url"],
                    "tls": {"insecure": True},  # TODO TLS
                },
                pipelines=["metrics"],
            )

        # TODO Receive alert rules via remote write
        # https://github.com/open-telemetry/opentelemetry-collector-contrib/issues/37277

    def _add_log_ingestion(self):
        """Configure receiving logs, allowing Promtail instances to specify the Otelcol as their lokiAddress."""
        # https://github.com/open-telemetry/opentelemetry-collector-contrib/tree/main/receiver/lokireceiver

        # For now, the only incoming and outgoing log relations are loki push api,
        # so we don't need to mix and match between them yet.
        if self._incoming_logs:
            self.otel_config.add_receiver(
                "loki",
                {
                    "protocols": {
                        "http": {"endpoint": f"0.0.0.0:{PORTS.LOKI_HTTP}"},
                    },
                    "use_incoming_timestamp": True,
                },
                pipelines=["logs"],
            )

    def _add_log_forwarding(self, endpoints: List[dict]):
        """Configure sending logs to Loki via the Loki push API endpoint.

        The LogRecord format is controlled with the `loki.format` hint.

        The Loki exporter converts OTLP resource and log attributes into Loki labels, which are indexed.
        Configuring hints (e.g. `loki.attribute.labels`) specifies which attributes should be placed as labels.
        The hints are themselves attributes and will be ignored when exporting to Loki.
        """
        # https://github.com/open-telemetry/opentelemetry-collector-contrib/tree/v0.122.0/exporter/lokiexporter
        for idx, endpoint in enumerate(endpoints):
            self.otel_config.add_exporter(
                f"loki/{idx}",
                {
                    "endpoint": endpoint["url"],
                    "default_labels_enabled": {"exporter": False, "job": True},
                },
                pipelines=["logs"],
            )
        if self._outgoing_logs:
            self.otel_config.add_processor(
                "resource",
                {
                    "attributes": [
                        {
                            "action": "insert",
                            "key": "loki.format",
                            "value": "raw",  # logfmt, json, raw
                        },
                    ]
                },
                pipelines=["logs"],
            ).add_processor(
                "attributes",
                {
                    "actions": [
                        {
                            "action": "upsert",
                            "key": "loki.attribute.labels",
                            # These labels are set in `_scrape_configs` of the `v1.loki_push_api` lib
                            "value": "container, job, filename, juju_application, juju_charm, juju_model, juju_model_uuid, juju_unit",
                        },
                    ]
                },
                pipelines=["logs"],
            )


if __name__ == "__main__":
    main(OpenTelemetryCollectorK8sCharm)<|MERGE_RESOLUTION|>--- conflicted
+++ resolved
@@ -20,14 +20,9 @@
 from charms.prometheus_k8s.v1.prometheus_remote_write import (
     PrometheusRemoteWriteConsumer,
 )
-<<<<<<< HEAD
+from charms.certificate_transfer_interface.v1.certificate_transfer import CertificateTransferRequires
 from cosl import JujuTopology, LZMABase64
-from ops import CharmBase, main
-=======
-from charms.certificate_transfer_interface.v1.certificate_transfer import CertificateTransferRequires
-from cosl import JujuTopology
 from ops import CharmBase, main, Container
->>>>>>> 34f90183
 from ops.model import ActiveStatus, MaintenanceStatus
 from ops.pebble import Layer
 
@@ -50,7 +45,6 @@
         logger.debug(f"updated alert rules file {rule_file.as_posix()}")
 
 
-<<<<<<< HEAD
 def dashboards(charm: CharmBase) -> list:
     """Returns an aggregate of all dashboards received by this otelcol."""
     aggregate = {}
@@ -114,7 +108,8 @@
     # TODO Do we need to implement dashboard status changed logic?
     #   This propagates Grafana's errors to the charm which provided the dashboard
     # grafana_dashboards_provider._reinitialize_dashboard_data(inject_dropdowns=False)
-=======
+
+
 def receive_ca_certs(charm: CharmBase, container: Container) -> str:
     """Returns a 'pebble replan sentinel' (hash of all certs), for pebble to determine whether a replan is required."""
     # Obtain certs from relation data
@@ -133,7 +128,6 @@
 
     # A hot-reload doesn't pick up new system certs - need to restart the service
     return sha256(yaml.safe_dump(ca_certs))
->>>>>>> 34f90183
 
 
 class OpenTelemetryCollectorK8sCharm(CharmBase):
@@ -206,15 +200,10 @@
         replan_manifest = receive_ca_certs(self, container)
 
         # Deploy/update
-<<<<<<< HEAD
-        container.push(self._config_path, self.otel_config.yaml, make_dirs=True)
-        container.add_layer(self._container_name, self._pebble_layer, combine=True)
-=======
         container.push(CONFIG_PATH, self.otel_config.yaml, make_dirs=True)
         replan_manifest += self.otel_config.hash
 
         container.add_layer(self._container_name, self._pebble_layer(replan_manifest), combine=True)
->>>>>>> 34f90183
         container.replan()
         self.unit.set_ports(
             *self.otel_config.ports
