#!/usr/bin/env python3
# Copyright 2025 Canonical Ltd.
# See LICENSE file for licensing details.
"""A Juju charm for OpenTelemetry Collector on Kubernetes."""

import logging
import os
<<<<<<< HEAD
import shutil
import socket
from collections import namedtuple
from pathlib import Path
from typing import Any, Dict, List, cast

import yaml
from charms.loki_k8s.v1.loki_push_api import LokiPushApiConsumer, LokiPushApiProvider
from charms.prometheus_k8s.v0.prometheus_scrape import (
    MetricsEndpointConsumer,
)
from charms.prometheus_k8s.v1.prometheus_remote_write import (
    PrometheusRemoteWriteConsumer,
)
from cosl import JujuTopology
=======
from typing import Any, Dict, List
from pathlib import Path
import yaml
import logging

from config import Config, PORTS

>>>>>>> e485c43a
from ops import CharmBase, main
from ops.model import ActiveStatus, MaintenanceStatus
from ops.pebble import Layer
from charms.prometheus_k8s.v0.prometheus_scrape import (
    MetricsEndpointConsumer,
)
from charms.prometheus_k8s.v1.prometheus_remote_write import (
    PrometheusRemoteWriteConsumer,
)
from collections import namedtuple
import shutil
from cosl import JujuTopology

logger = logging.getLogger(__name__)
RulesMapping = namedtuple("RulesMapping", ["src", "dest"])


def _aggregate_alerts(rules: Dict, rule_path_map: RulesMapping):
    if os.path.exists(rule_path_map.dest):
        shutil.rmtree(rule_path_map.dest)
    shutil.copytree(rule_path_map.src, rule_path_map.dest)
    for topology_identifier, rule in rules.items():
        rule_file = Path(rule_path_map.dest) / f"juju_{topology_identifier}.rules"
        rule_file.write_text(yaml.safe_dump(rule))
        logger.debug(f"updated alert rules file {rule_file.as_posix()}")

from config import PORTS, Config

logger = logging.getLogger(__name__)
RulesMapping = namedtuple("RulesMapping", ["src", "dest"])


def _aggregate_alerts(rules: Dict, rule_path_map: RulesMapping, forward_alert_rules: bool):
    rules = rules if forward_alert_rules else {}
    if os.path.exists(rule_path_map.dest):
        shutil.rmtree(rule_path_map.dest)
    shutil.copytree(rule_path_map.src, rule_path_map.dest)
    for topology_identifier, rule in rules.items():
        rule_file = Path(rule_path_map.dest) / f"juju_{topology_identifier}.rules"
        rule_file.write_text(yaml.safe_dump(rule))
        logger.debug(f"updated alert rules file {rule_file.as_posix()}")


class OpenTelemetryCollectorK8sCharm(CharmBase):
    """Charm to run OpenTelemetry Collector on Kubernetes."""

    _config_path = "/etc/otelcol/config.yaml"
    _container_name = "otelcol"
<<<<<<< HEAD
    _metrics_rules_src_path = "src/prometheus_alert_rules"
    _metrics_rules_dest_path = "prometheus_alert_rules"
    _loki_rules_src_path = "src/loki_alert_rules"
    _loki_rules_dest_path = "loki_alert_rules"
=======
    _rules_source_path = "src/prometheus_alert_rules"
    _rules_destination_path = "prometheus_alert_rules"
>>>>>>> e485c43a

    def __init__(self, *args):
        super().__init__(*args)
        if not self.unit.get_container(self._container_name).can_connect():
            self.unit.status = MaintenanceStatus("Waiting for otelcol to start")
            return

        self.topology = JujuTopology.from_charm(self)
        self.otel_config = Config.default_config()

        self._reconcile()

    def _reconcile(self):
        """Recreate the world state for the charm."""
        container = self.unit.get_container(self._container_name)
        charm_root = self.charm_dir.absolute()
<<<<<<< HEAD
        forward_alert_rules = cast(bool, self.config["forward_alert_rules"])

        # Metrics setup
        metrics_rules_paths = RulesMapping(
            src=charm_root.joinpath(*self._metrics_rules_src_path.split("/")),
            dest=charm_root.joinpath(*self._metrics_rules_dest_path.split("/")),
        )
        # Receive alert rules and scrape jobs
        metrics_consumer = MetricsEndpointConsumer(self)
        _aggregate_alerts(metrics_consumer.alerts, metrics_rules_paths, forward_alert_rules)
=======

        # Metrics setup
        metrics_rules_paths = RulesMapping(
            src=charm_root.joinpath(*self._rules_source_path.split("/")),
            dest=charm_root.joinpath(*self._rules_destination_path.split("/")),
        )
        # Receive alert rules and scrape jobs
        metrics_consumer = MetricsEndpointConsumer(self)
        _aggregate_alerts(metrics_consumer.alerts, metrics_rules_paths)
>>>>>>> e485c43a
        # Update the otel config
        self._add_self_scrape()
        self.otel_config.add_prometheus_scrape(metrics_consumer.jobs())

        # Forward alert rules and scrape jobs to Prometheus
        remote_write = PrometheusRemoteWriteConsumer(
            self, alert_rules_path=metrics_rules_paths.dest
        )
        remote_write.reload_alerts()
        # Update the otel config
        self._add_remote_write(remote_write.endpoints)
<<<<<<< HEAD

        # Logs setup
        loki_rules_paths = RulesMapping(
            src=charm_root.joinpath(*self._loki_rules_src_path.split("/")),
            dest=charm_root.joinpath(*self._loki_rules_dest_path.split("/")),
        )
        loki_provider = LokiPushApiProvider(
            self,
            # address=self.internal_url,  # TODO Do we need to overwrite localhost
            relation_name="logging-provider",
            port=PORTS.LOKI_HTTP,
            path="",
        )
        loki_consumer = LokiPushApiConsumer(
            self,
            relation_name="logging-consumer",
            alert_rules_path=loki_rules_paths.dest,
            forward_alert_rules=forward_alert_rules,
        )
        _aggregate_alerts(loki_provider.alerts, loki_rules_paths, forward_alert_rules)
        loki_consumer._reinitialize_alert_rules()
        self._add_log_ingestion()
        self._add_log_forwarding(loki_consumer.loki_endpoints)
=======
>>>>>>> e485c43a

        container.push(self._config_path, self.otel_config.yaml)

        container.add_layer(self._container_name, self._pebble_layer, combine=True)
        container.replan()

        self.unit.set_ports(
            *self.otel_config.ports
        )  # TODO Conditionally open ports based on the otelcol config file rather than opening all ports
        self.unit.status = ActiveStatus()

    @property
    def internal_url(self):
        """Fqdn plus appropriate scheme and server port."""
        scheme = "http"
        return f"{scheme}://{socket.getfqdn()}"

    @property
    def _pebble_layer(self) -> Layer:
        """Construct the Pebble layer informataion."""
        layer = Layer(
            {
                "summary": "opentelemetry-collector-k8s layer",
                "description": "opentelemetry-collector-k8s layer",
                "services": {
                    "otelcol": {
                        "override": "replace",
                        "summary": "opentelemetry-collector-k8s service",
                        "command": f"/usr/bin/otelcol --config={self._config_path}",
                        "startup": "enabled",
                        "environment": {
                            "_config_hash": self.otel_config.hash,  # Restarts the service on config change via pebble replan
                            "https_proxy": os.environ.get("JUJU_CHARM_HTTPS_PROXY", ""),
                            "http_proxy": os.environ.get("JUJU_CHARM_HTTP_PROXY", ""),
                            "no_proxy": os.environ.get("JUJU_CHARM_NO_PROXY", ""),
                        },
                    }
                },
                "checks": self._pebble_checks,
            }
        )

        return layer

    @property
    def _pebble_checks(self) -> Dict[str, Any]:
        """Pebble checks to run in the charm."""
        checks = {
            "up": {
                "override": "replace",
                "level": "alive",
                "period": "30s",
                "http": {"url": f"http://localhost:{PORTS.HEALTH}/health"},  # TODO: TLS
            },
            "valid-config": {
                "override": "replace",
                "level": "alive",
                "exec": {"command": f"otelcol validate --config={self._config_path}"},
            },
        }
        return checks

    def _add_self_scrape(self):
        """Configure self-monitoring scrape jobs."""
        self.otel_config.add_receiver(
            "prometheus",
            {
                "config": {
                    "scrape_configs": [
                        {
                            "job_name": self.topology.identifier,
                            "scrape_interval": "60s",
                            "static_configs": [
                                {
                                    "targets": [f"0.0.0.0:{PORTS.METRICS}"],
                                    "labels": self.topology.alert_expression_dict,
                                }
                            ],
                        }
                    ]
                }
            },
            pipelines=["metrics"],
        )

    def _add_remote_write(self, endpoints: List[Dict[str, str]]):
        """Configure forwarding alert rules to prometheus/mimir via remote-write."""
        for idx, endpoint in enumerate(endpoints):
            self.otel_config.add_exporter(
                f"prometheusremotewrite/{idx}",
                {
                    "endpoint": endpoint["url"],
                    "tls": {"insecure": True},  # TODO TLS
                },
                pipelines=["metrics"],
            )

        # TODO Receive alert rules via remote write
        # https://github.com/open-telemetry/opentelemetry-collector-contrib/issues/37277

<<<<<<< HEAD
    def _add_log_ingestion(self):
        # https://github.com/open-telemetry/opentelemetry-collector-contrib/tree/main/receiver/lokireceiver
        # The Loki receiver implements the Loki push api.
        # It allows Promtail instances to specify the open telemetry collector as their lokiAddress.
        self.otel_config.add_receiver(
            "loki",
            {
                "protocols": {
                    "http": {"endpoint": f"0.0.0.0:{PORTS.LOKI_HTTP}"},
                },
                "use_incoming_timestamp": True,
            },
            pipelines=["logs"],
        )

    def _add_log_forwarding(self, endpoints: List[dict]):
        # https://github.com/open-telemetry/opentelemetry-collector-contrib/tree/main/exporter/lokiexporter
        # https://grafana.com/docs/loki/latest/reference/loki-http-api/#ingest-logs-using-otlp
        for idx, endpoint in enumerate(endpoints):
            self.otel_config.add_exporter(
                f"loki/{idx}",
                {"endpoint": endpoint},
                pipelines=["logs"],
            )

=======
>>>>>>> e485c43a

if __name__ == "__main__":
    main(OpenTelemetryCollectorK8sCharm)<|MERGE_RESOLUTION|>--- conflicted
+++ resolved
@@ -5,7 +5,6 @@
 
 import logging
 import os
-<<<<<<< HEAD
 import shutil
 import socket
 from collections import namedtuple
@@ -21,27 +20,11 @@
     PrometheusRemoteWriteConsumer,
 )
 from cosl import JujuTopology
-=======
-from typing import Any, Dict, List
-from pathlib import Path
-import yaml
-import logging
-
-from config import Config, PORTS
-
->>>>>>> e485c43a
 from ops import CharmBase, main
 from ops.model import ActiveStatus, MaintenanceStatus
 from ops.pebble import Layer
-from charms.prometheus_k8s.v0.prometheus_scrape import (
-    MetricsEndpointConsumer,
-)
-from charms.prometheus_k8s.v1.prometheus_remote_write import (
-    PrometheusRemoteWriteConsumer,
-)
-from collections import namedtuple
-import shutil
-from cosl import JujuTopology
+
+from config import PORTS, Config
 
 logger = logging.getLogger(__name__)
 RulesMapping = namedtuple("RulesMapping", ["src", "dest"])
@@ -78,15 +61,10 @@
 
     _config_path = "/etc/otelcol/config.yaml"
     _container_name = "otelcol"
-<<<<<<< HEAD
     _metrics_rules_src_path = "src/prometheus_alert_rules"
     _metrics_rules_dest_path = "prometheus_alert_rules"
     _loki_rules_src_path = "src/loki_alert_rules"
     _loki_rules_dest_path = "loki_alert_rules"
-=======
-    _rules_source_path = "src/prometheus_alert_rules"
-    _rules_destination_path = "prometheus_alert_rules"
->>>>>>> e485c43a
 
     def __init__(self, *args):
         super().__init__(*args)
@@ -103,7 +81,6 @@
         """Recreate the world state for the charm."""
         container = self.unit.get_container(self._container_name)
         charm_root = self.charm_dir.absolute()
-<<<<<<< HEAD
         forward_alert_rules = cast(bool, self.config["forward_alert_rules"])
 
         # Metrics setup
@@ -114,17 +91,6 @@
         # Receive alert rules and scrape jobs
         metrics_consumer = MetricsEndpointConsumer(self)
         _aggregate_alerts(metrics_consumer.alerts, metrics_rules_paths, forward_alert_rules)
-=======
-
-        # Metrics setup
-        metrics_rules_paths = RulesMapping(
-            src=charm_root.joinpath(*self._rules_source_path.split("/")),
-            dest=charm_root.joinpath(*self._rules_destination_path.split("/")),
-        )
-        # Receive alert rules and scrape jobs
-        metrics_consumer = MetricsEndpointConsumer(self)
-        _aggregate_alerts(metrics_consumer.alerts, metrics_rules_paths)
->>>>>>> e485c43a
         # Update the otel config
         self._add_self_scrape()
         self.otel_config.add_prometheus_scrape(metrics_consumer.jobs())
@@ -136,7 +102,6 @@
         remote_write.reload_alerts()
         # Update the otel config
         self._add_remote_write(remote_write.endpoints)
-<<<<<<< HEAD
 
         # Logs setup
         loki_rules_paths = RulesMapping(
@@ -160,8 +125,6 @@
         loki_consumer._reinitialize_alert_rules()
         self._add_log_ingestion()
         self._add_log_forwarding(loki_consumer.loki_endpoints)
-=======
->>>>>>> e485c43a
 
         container.push(self._config_path, self.otel_config.yaml)
 
@@ -262,7 +225,6 @@
         # TODO Receive alert rules via remote write
         # https://github.com/open-telemetry/opentelemetry-collector-contrib/issues/37277
 
-<<<<<<< HEAD
     def _add_log_ingestion(self):
         # https://github.com/open-telemetry/opentelemetry-collector-contrib/tree/main/receiver/lokireceiver
         # The Loki receiver implements the Loki push api.
@@ -288,8 +250,6 @@
                 pipelines=["logs"],
             )
 
-=======
->>>>>>> e485c43a
 
 if __name__ == "__main__":
     main(OpenTelemetryCollectorK8sCharm)