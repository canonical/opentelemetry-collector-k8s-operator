--- conflicted
+++ resolved
@@ -75,19 +75,15 @@
   # TODO https://github.com/open-telemetry/opentelemetry-collector-contrib/issues/37277
   # receive-remote-write:
   #   interface: prometheus_remote_write
-<<<<<<< HEAD
   provide-cmr-mesh:
     interface: cross_model_mesh
     description: |
       Access a cross-model application from otel via the service mesh.
       This relation provides additional data required by the service mesh to enforce cross-model authorization policies
-=======
   receive-profiles:
     interface: profiling
     optional: true
     description: Receive profiles from other charms.
-
->>>>>>> 8529a1e7
 
 requires:
   send-profiles:
@@ -137,7 +133,6 @@
     limit: 1
     optional: true
     description: Send traces to a charmed Tempo instance.
-<<<<<<< HEAD
   service-mesh:
     limit: 1
     interface: service_mesh
@@ -148,13 +143,11 @@
     description: |
       Allow a cross-model application access to otel via the service mesh.
       This relation provides additional data required by the service mesh to enforce cross-model authorization policies.
-=======
   send-charm-traces:
     interface: tracing
     limit: 1
     optional: true
     description: Send charm traces to a charmed Tempo instance.
->>>>>>> 8529a1e7
 
 config:
   options:
