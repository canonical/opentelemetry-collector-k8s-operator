# This file configures Charmcraft.
# See https://juju.is/docs/sdk/charmcraft-config for guidance.

name: opentelemetry-collector-k8s
type: charm
assumes:
  - k8s-api
  - juju >= 3.6

summary: Vendor-agnostic way to receive, process and export telemetry data.
description: |
  The OpenTelemetry Collector offers a vendor-agnostic implementation on how to receive, 
  process and export telemetry data. In addition, it removes the need to run, operate and 
  maintain multiple agents/collectors in order to support open-source telemetry data formats 
  (e.g. Jaeger, Prometheus, etc.) to multiple open-source or commercial back-ends.

links:
  website: https://charmhub.io/opentelemetry-collector-k8s
  source: https://github.com/canonical/opentelemetry-collector-k8s-operator
  issues: https://github.com/canonical/opentelemetry-collector-k8s-operator/issues
  # documentation: https://discourse.charmhub.io/

platforms:
  ubuntu@24.04:amd64:
  ubuntu@24.04:arm64:

parts:
  charm:
    charm-binary-python-packages: [cryptography, jsonschema, pydantic, pydantic-core, maturin]
    build-packages: [git]
    build-snaps: [astral-uv]
    override-build: |
      uv export --frozen --no-hashes --format=requirements-txt -o requirements.txt
      git describe --always > version
      craftctl default
    charm-requirements: [requirements.txt]
  cos-tool:
    plugin: dump
    source: .
    build-packages:
      - curl
    override-pull: |
      curl -L -O https://github.com/canonical/cos-tool/releases/latest/download/cos-tool-${CRAFT_ARCH_BUILD_FOR}
    permissions:
      - path: cos-tool-${CRAFT_ARCH_BUILD_FOR}
        mode: "755"

containers:
  otelcol:
    resource: opentelemetry-collector-image

resources:
  opentelemetry-collector-image:
    type: oci-image
    description: OCI image for opentelemetry-collector
    upstream-source: ghcr.io/canonical/opentelemetry-collector:dev

actions:
  reconcile:
    description: >
      Regenerate the world state from scratch. This includes the configuration file,
      but also relation data set by the charm.

<<<<<<< HEAD
provides:
  logging-provider:
    interface: loki_push_api
  # TODO Waiting for https://github.com/open-telemetry/opentelemetry-collector-contrib/tree/main/receiver/prometheusremotewritereceiver
=======
# provides:
>>>>>>> e485c43a
  # receive-remote-write:
  #   interface: prometheus_remote_write

requires:
  metrics-endpoint:
    interface: prometheus_scrape
    description: To scrape other charms' metrics endpoints.
  send-remote-write:
    interface: prometheus_remote_write
<<<<<<< HEAD
    description: To forward collected metrics to a prometheus backend.
  logging-consumer:
    interface: loki_push_api

config:
  options:
    forward_alert_rules:
      description: >
        Toggle forwarding of alert rules.
      type: boolean
      default: true
=======
    description: To forward collected metrics to a prometheus backend.
>>>>>>> e485c43a
<|MERGE_RESOLUTION|>--- conflicted
+++ resolved
@@ -61,14 +61,10 @@
       Regenerate the world state from scratch. This includes the configuration file,
       but also relation data set by the charm.
 
-<<<<<<< HEAD
 provides:
   logging-provider:
     interface: loki_push_api
   # TODO Waiting for https://github.com/open-telemetry/opentelemetry-collector-contrib/tree/main/receiver/prometheusremotewritereceiver
-=======
-# provides:
->>>>>>> e485c43a
   # receive-remote-write:
   #   interface: prometheus_remote_write
 
@@ -78,7 +74,6 @@
     description: To scrape other charms' metrics endpoints.
   send-remote-write:
     interface: prometheus_remote_write
-<<<<<<< HEAD
     description: To forward collected metrics to a prometheus backend.
   logging-consumer:
     interface: loki_push_api
@@ -89,7 +84,4 @@
       description: >
         Toggle forwarding of alert rules.
       type: boolean
-      default: true
-=======
-    description: To forward collected metrics to a prometheus backend.
->>>>>>> e485c43a
+      default: true