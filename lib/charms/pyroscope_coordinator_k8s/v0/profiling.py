--- conflicted
+++ resolved
@@ -35,15 +35,10 @@
         self._relations = relations
         self._app = app
 
-<<<<<<< HEAD
-    def publish_endpoint(self, grpc_endpoint: str, http_endpoint: str):
-        """Publish the HTTP and GRPC profiling ingestion endpoints to all relations."""
-=======
     def publish_endpoint(self,
                          otlp_grpc_endpoint:str,
                          ):
         """Publish profiling ingestion endpoints to all relations."""
->>>>>>> 8529a1e7
         for relation in self._relations:
             try:
                 relation.save(
@@ -81,17 +76,7 @@
             except pydantic.ValidationError:
                 logger.debug("failed to validate app data; is the relation still settling?")
                 continue
-<<<<<<< HEAD
-            out.append(
-                _Endpoint(
-                    otlp_http=otlp_http_endpoint_url,
-                    otlp_grpc=otlp_grpc_endpoint_url,
-                )
-            )
-        return out
-=======
             out.append(_Endpoint(
                 otlp_grpc=otlp_grpc_endpoint_url,
             ))
-        return out
->>>>>>> 8529a1e7
+        return out